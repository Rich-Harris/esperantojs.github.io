var gobble = require( 'gobble' );

gobble.cwd( __dirname );
<<<<<<< HEAD

var node_modules = gobble( 'node_modules', { static: true });

var bundle = node_modules
	.transform( 'concat', {
		dest: 'bundle.js',
		files: [
			'codemirror/lib/codemirror.js',
			'codemirror/mode/javascript/javascript.js',
			'acorn/dist/acorn.js'
		]
	});

var root = gobble( 'src/root' );

var app = gobble([
	gobble( 'src/app' )
		.transform( 'ractive', {
			type: 'es6',
			sourceMap: true
		})
		.transform( 'babel', {
			whitelist: [
				'es6.arrowFunctions',
				'es6.blockScoping',
				'es6.classes',
				'es6.constants',
				'es6.destructuring',
				'es6.parameters.default',
				'es6.parameters.rest',
				'es6.properties.shorthand',
				'es6.spread',
				'es6.templateLiterals'
			],
			inputSourceMap: false
		}),
	gobble( 'src/data' ).transform( 'spelunk', { dest: 'data.js', type: 'es6' })
])
	.transform( 'esperanto-bundle', {
		entry: 'main',
		type: 'cjs',
		sourceMap: true
	})
	.transform( 'derequire' )
	.transform( 'browserify', {
		entries: [ './main' ],
		dest: 'main.js',
		debug: true,
		standalone: 'main'
	});

var css = gobble( 'src/scss' ).transform( 'sass', { src: 'main.scss', dest: 'min.css' });
var lib = node_modules.grab( 'esperanto/dist' ).include( 'esperanto.browser.*' );
=======
src = gobble( 'src' );

root = gobble( 'src/root' );
app = gobble( 'src/ractive_components' ).map( 'ractive', { type: 'es6' });
bundle = gobble( 'src/bundle' ).transform( 'concat', { files: '**/*.js', dest: 'bundle.js' });
css = gobble( 'src/scss' ).transform( 'sass', { src: 'main.scss', dest: 'min.css' });
lib = gobble( 'node_modules/esperanto/dist', { static: true }).include( 'esperanto.browser.*' );

// Compile the app.html file
data = gobble( 'src/data' ).transform( 'spelunk', { dest: 'data.js', type: 'es6' });
app = gobble([ app, data ]).transform( 'esperanto-bundle', {
	name: 'App',
	entry: 'app.js',
	type: 'umd'
});
>>>>>>> b2c75aed

// Uglify for production
if ( gobble.env() === 'production' ) {
	app = app.transform( 'uglifyjs' );
	bundle = bundle.transform( 'uglifyjs' );
	//lib = lib.transform( 'uglifyjs' );
}

app = app.transform( 'sorcery' );
bundle = bundle.transform( 'sorcery' );

module.exports = gobble([ root, css, app, bundle, lib ]);<|MERGE_RESOLUTION|>--- conflicted
+++ resolved
@@ -1,7 +1,6 @@
 var gobble = require( 'gobble' );
 
 gobble.cwd( __dirname );
-<<<<<<< HEAD
 
 var node_modules = gobble( 'node_modules', { static: true });
 
@@ -55,29 +54,11 @@
 
 var css = gobble( 'src/scss' ).transform( 'sass', { src: 'main.scss', dest: 'min.css' });
 var lib = node_modules.grab( 'esperanto/dist' ).include( 'esperanto.browser.*' );
-=======
-src = gobble( 'src' );
-
-root = gobble( 'src/root' );
-app = gobble( 'src/ractive_components' ).map( 'ractive', { type: 'es6' });
-bundle = gobble( 'src/bundle' ).transform( 'concat', { files: '**/*.js', dest: 'bundle.js' });
-css = gobble( 'src/scss' ).transform( 'sass', { src: 'main.scss', dest: 'min.css' });
-lib = gobble( 'node_modules/esperanto/dist', { static: true }).include( 'esperanto.browser.*' );
-
-// Compile the app.html file
-data = gobble( 'src/data' ).transform( 'spelunk', { dest: 'data.js', type: 'es6' });
-app = gobble([ app, data ]).transform( 'esperanto-bundle', {
-	name: 'App',
-	entry: 'app.js',
-	type: 'umd'
-});
->>>>>>> b2c75aed
 
 // Uglify for production
 if ( gobble.env() === 'production' ) {
 	app = app.transform( 'uglifyjs' );
 	bundle = bundle.transform( 'uglifyjs' );
-	//lib = lib.transform( 'uglifyjs' );
 }
 
 app = app.transform( 'sorcery' );
